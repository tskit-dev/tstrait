--- conflicted
+++ resolved
@@ -1,16 +1,11 @@
 """
 tstrait
-=======
 
 tstrait is a quantitative trait simulator of a tree sequence data.
 
 See https://tskit.dev/ for complete documentation.
 """
-<<<<<<< HEAD
 from .provenance import __version__  # NOQA
-=======
-from . import _version
->>>>>>> d9eff9a3
 from .simulate_effect_size import (
     sim_trait,
     TraitSimulator,
@@ -32,11 +27,6 @@
     TraitModelNormal,
     TraitModelT,
 )  # noreorder
-<<<<<<< HEAD
-=======
-
-__version__ = _version.tstrait_version
->>>>>>> d9eff9a3
 
 __all__ = [
     "__version__",
