<<<<<<< HEAD
from setuptools import setup

setup(
    use_scm_version={"write_to": "tstrait/_version.py"},
)
=======
import os

import setuptools

tstrait_version = None
version_file = os.path.join("tstrait", "_version.py")
with open(version_file) as f:
    exec(f.read())

if __name__ == "__main__":
    setuptools.setup(name="tstrait", version=tstrait_version)
>>>>>>> d9eff9a3
<|MERGE_RESOLUTION|>--- conflicted
+++ resolved
@@ -1,19 +1,5 @@
-<<<<<<< HEAD
 from setuptools import setup
 
 setup(
     use_scm_version={"write_to": "tstrait/_version.py"},
-)
-=======
-import os
-
-import setuptools
-
-tstrait_version = None
-version_file = os.path.join("tstrait", "_version.py")
-with open(version_file) as f:
-    exec(f.read())
-
-if __name__ == "__main__":
-    setuptools.setup(name="tstrait", version=tstrait_version)
->>>>>>> d9eff9a3
+)